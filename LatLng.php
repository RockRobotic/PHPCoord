--- conflicted
+++ resolved
@@ -258,7 +258,6 @@
      * @param float $aRotationY rotation y radians
      * @param float $aRotationZ rotation z radians
      */
-<<<<<<< HEAD
     public function transformDatum(
         RefEll $aFromEllipsoid,
         RefEll $aToEllipsoid,
@@ -287,7 +286,7 @@
         $a = $aToEllipsoid->maj;
         $eSquared = $aToEllipsoid->ecc;
 
-        $lambdaB = rad2deg(atan($yB / $xB));
+        $lambdaB = rad2deg(atan2($yB, $xB));
         $p = sqrt(($xB * $xB) + ($yB * $yB));
         $phiN = atan($zB / ($p * (1 - $eSquared)));
         for ($i = 1; $i < 10; $i++) {
@@ -301,42 +300,6 @@
         $this->lat = round($phiB, 5);
         $this->lng = round($lambdaB, 5);
         $this->refEll = $aToEllipsoid;
-=======
-    public function transformDatum(RefEll $aFromEllipsoid, RefEll $aToEllipsoid, $aTranslationX, $aTranslationY, $aTranslationZ, $aScale, $aRotationX, $aRotationY, $aRotationZ) {
-      $a        = $aFromEllipsoid->maj;
-      $b        = $aFromEllipsoid->min;
-      $eSquared = $aFromEllipsoid->ecc;
-      $phi = deg2rad($this->lat);
-      $lambda = deg2rad($this->lng);
-      $v = $a / (sqrt(1 - $eSquared * pow(sin($phi), 2)));
-      $H = 0; // height
-      $x = ($v + $H) * cos($phi) * cos($lambda);
-      $y = ($v + $H) * cos($phi) * sin($lambda);
-      $z = ((1 - $eSquared) * $v + $H) * sin($phi);
-
-      $xB = $aTranslationX + ($x * (1 + $aScale)) + (-$aRotationX * $y)     + ($aRotationY * $z);
-      $yB = $aTranslationY + ($aRotationZ * $x)      + ($y * (1 + $aScale)) + (-$aRotationX * $z);
-      $zB = $aTranslationZ + (-$aRotationY * $x)     + ($aRotationX * $y)      + ($z * (1 + $aScale));
-
-      $a        = $aToEllipsoid->maj;
-      $b        = $aToEllipsoid->min;
-      $eSquared = $aToEllipsoid->ecc;
-
-      $lambdaB = rad2deg(atan2($yB, $xB));
-      $p = sqrt(($xB * $xB) + ($yB * $yB));
-      $phiN = atan($zB / ($p * (1 - $eSquared)));
-      for ($i = 1; $i < 10; $i++) {
-        $v = $a / (sqrt(1 - $eSquared * pow(sin($phiN), 2)));
-        $phiN1 = atan(($zB + ($eSquared * $v * sin($phiN))) / $p);
-        $phiN = $phiN1;
-      }
-
-      $phiB = rad2deg($phiN);
-
-      $this->lat = round($phiB, 5);
-      $this->lng = round($lambdaB, 5);
-      $this->refEll = $aToEllipsoid;
->>>>>>> 07daecdc
     }
 
 
